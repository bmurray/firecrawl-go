// Package firecrawl provides a client for interacting with the Firecrawl API.
package firecrawl

import (
	"bytes"
	"context"
	"encoding/json"
	"fmt"
	"io"
	"math"
	"net/http"
	"os"
	"time"
)

type StringOrStringSlice []string

func (s *StringOrStringSlice) UnmarshalJSON(data []byte) error {
	var single string
	if err := json.Unmarshal(data, &single); err == nil {
		*s = []string{single}
		return nil
	}

	var list []string
	if err := json.Unmarshal(data, &list); err == nil {
		*s = list
		return nil
	}

	return fmt.Errorf("field is neither a string nor a list of strings")
}

// FirecrawlDocumentMetadata represents metadata for a Firecrawl document
type FirecrawlDocumentMetadata struct {
	Title             *string              `json:"title,omitempty"`
	Description       *StringOrStringSlice `json:"description,omitempty"`
	Language          *string              `json:"language,omitempty"`
	Keywords          *StringOrStringSlice `json:"keywords,omitempty"`
	Robots            *StringOrStringSlice `json:"robots,omitempty"`
	OGTitle           *StringOrStringSlice `json:"ogTitle,omitempty"`
	OGDescription     *StringOrStringSlice `json:"ogDescription,omitempty"`
	OGURL             *StringOrStringSlice `json:"ogUrl,omitempty"`
	OGImage           *StringOrStringSlice `json:"ogImage,omitempty"`
	OGAudio           *StringOrStringSlice `json:"ogAudio,omitempty"`
	OGDeterminer      *StringOrStringSlice `json:"ogDeterminer,omitempty"`
	OGLocale          *StringOrStringSlice `json:"ogLocale,omitempty"`
	OGLocaleAlternate []*string            `json:"ogLocaleAlternate,omitempty"`
	OGSiteName        *StringOrStringSlice `json:"ogSiteName,omitempty"`
	OGVideo           *StringOrStringSlice `json:"ogVideo,omitempty"`
	DCTermsCreated    *StringOrStringSlice `json:"dctermsCreated,omitempty"`
	DCDateCreated     *StringOrStringSlice `json:"dcDateCreated,omitempty"`
	DCDate            *StringOrStringSlice `json:"dcDate,omitempty"`
	DCTermsType       *StringOrStringSlice `json:"dctermsType,omitempty"`
	DCType            *StringOrStringSlice `json:"dcType,omitempty"`
	DCTermsAudience   *StringOrStringSlice `json:"dctermsAudience,omitempty"`
	DCTermsSubject    *StringOrStringSlice `json:"dctermsSubject,omitempty"`
	DCSubject         *StringOrStringSlice `json:"dcSubject,omitempty"`
	DCDescription     *StringOrStringSlice `json:"dcDescription,omitempty"`
	DCTermsKeywords   *StringOrStringSlice `json:"dctermsKeywords,omitempty"`
	ModifiedTime      *StringOrStringSlice `json:"modifiedTime,omitempty"`
	PublishedTime     *StringOrStringSlice `json:"publishedTime,omitempty"`
	ArticleTag        *StringOrStringSlice `json:"articleTag,omitempty"`
	ArticleSection    *StringOrStringSlice `json:"articleSection,omitempty"`
	URL               *string              `json:"url,omitempty"`
	ScrapeID          *string              `json:"scrapeId,omitempty"`
	SourceURL         *string              `json:"sourceURL,omitempty"`
	StatusCode        *int                 `json:"statusCode,omitempty"`
	Error             *string              `json:"error,omitempty"`
}

// JsonOptions represents the options for JSON extraction
type JsonOptions struct {
	Schema       map[string]any `json:"schema,omitempty"`
	SystemPrompt *string        `json:"systemPrompt,omitempty"`
	Prompt       *string        `json:"prompt,omitempty"`
}

// FirecrawlDocument represents a document in Firecrawl
type FirecrawlDocument struct {
	Markdown   string                     `json:"markdown,omitempty"`
	HTML       string                     `json:"html,omitempty"`
	RawHTML    string                     `json:"rawHtml,omitempty"`
	Screenshot string                     `json:"screenshot,omitempty"`
	JSON       map[string]any             `json:"json,omitempty"`
	Links      []string                   `json:"links,omitempty"`
	Metadata   *FirecrawlDocumentMetadata `json:"metadata,omitempty"`
}

// ScrapeParams represents the parameters for a scrape request.
type ScrapeParams struct {
	Formats         []string           `json:"formats,omitempty"`
	Headers         *map[string]string `json:"headers,omitempty"`
	IncludeTags     []string           `json:"includeTags,omitempty"`
	ExcludeTags     []string           `json:"excludeTags,omitempty"`
	OnlyMainContent *bool              `json:"onlyMainContent,omitempty"`
	WaitFor         *int               `json:"waitFor,omitempty"`
	ParsePDF        *bool              `json:"parsePDF,omitempty"`
	Timeout         *int               `json:"timeout,omitempty"`
	MaxAge          *int               `json:"maxAge,omitempty"`
	JsonOptions     *JsonOptions       `json:"jsonOptions,omitempty"`
}

// ScrapeResponse represents the response for scraping operations
type ScrapeResponse struct {
	Success bool               `json:"success"`
	Data    *FirecrawlDocument `json:"data,omitempty"`
}

// CrawlParams represents the parameters for a crawl request.
type CrawlParams struct {
	ScrapeOptions      ScrapeParams `json:"scrapeOptions"`
	Webhook            *string      `json:"webhook,omitempty"`
	Limit              *int         `json:"limit,omitempty"`
	IncludePaths       []string     `json:"includePaths,omitempty"`
	ExcludePaths       []string     `json:"excludePaths,omitempty"`
	MaxDepth           *int         `json:"maxDepth,omitempty"`
	AllowBackwardLinks *bool        `json:"allowBackwardLinks,omitempty"`
	AllowExternalLinks *bool        `json:"allowExternalLinks,omitempty"`
	IgnoreSitemap      *bool        `json:"ignoreSitemap,omitempty"`
}

// CrawlResponse represents the response for crawling operations
type CrawlResponse struct {
	Success bool   `json:"success"`
	ID      string `json:"id,omitempty"`
	URL     string `json:"url,omitempty"`
}

// CrawlStatusResponse (old JobStatusResponse) represents the response for checking crawl job
type CrawlStatusResponse struct {
	Status      string               `json:"status"`
	Total       int                  `json:"total,omitempty"`
	Completed   int                  `json:"completed,omitempty"`
	CreditsUsed int                  `json:"creditsUsed,omitempty"`
	ExpiresAt   string               `json:"expiresAt,omitempty"`
	Next        *string              `json:"next,omitempty"`
	Data        []*FirecrawlDocument `json:"data,omitempty"`
}

// CancelCrawlJobResponse represents the response for canceling a crawl job
type CancelCrawlJobResponse struct {
	Success bool   `json:"success"`
	Status  string `json:"status"`
}

// MapParams represents the parameters for a map request.
type MapParams struct {
	IncludeSubdomains *bool   `json:"includeSubdomains,omitempty"`
	Search            *string `json:"search,omitempty"`
	IgnoreSitemap     *bool   `json:"ignoreSitemap,omitempty"`
	Limit             *int    `json:"limit,omitempty"`
}

// MapResponse represents the response for mapping operations
type MapResponse struct {
	Success bool     `json:"success"`
	Links   []string `json:"links,omitempty"`
	Error   string   `json:"error,omitempty"`
}

// SearchParams represents the parameters for a search request.
type SearchParams struct {
	Limit         int          `json:"limit"`
	TimeBased     string       `json:"tbs"`
	Lang          string       `json:"lang"`
	Country       string       `json:"country"`
	Location      string       `json:"location"`
	Timeout       int          `json:"timeout"`
	ScrapeOptions ScrapeParams `json:"scrapeOptions"`
}

// SearchMetadata represents metadata for a search result
type SearchMetadata struct {
	Title       string `json:"title"`
	Description string `json:"description"`
	SourceURL   string `json:"sourceURL"`
	StatusCode  int    `json:"statusCode"`
	Error       string `json:"error"`
}

// SearchDocument represents a document in search results
type SearchDocument struct {
	Title       string         `json:"title"`
	Description string         `json:"description"`
	URL         string         `json:"url"`
	Markdown    string         `json:"markdown"`
	HTML        string         `json:"html"`
	RawHTML     string         `json:"rawHtml"`
	Links       []string       `json:"links"`
	Screenshot  string         `json:"screenshot"`
	Metadata    SearchMetadata `json:"metadata"`
}

// SearchResponse represents the response for search operations
type SearchResponse struct {
	Success bool             `json:"success"`
	Error   string           `json:"error,omitempty"`
	Warning string           `json:"warning,omitempty"`
	Data    []SearchDocument `json:"data,omitempty"`
}

// requestOptions represents options for making requests.
type requestOptions struct {
	retries int
	backoff int
}

// requestOption is a functional option type for requestOptions.
type requestOption func(*requestOptions)

// newRequestOptions creates a new requestOptions instance with the provided options.
//
// Parameters:
//   - opts: Optional request options.
//
// Returns:
//   - *requestOptions: A new instance of requestOptions with the provided options.
func newRequestOptions(opts ...requestOption) *requestOptions {
	options := &requestOptions{retries: 1}
	for _, opt := range opts {
		opt(options)
	}
	return options
}

// withRetries sets the number of retries for a request.
//
// Parameters:
//   - retries: The number of retries to be performed.
//
// Returns:
//   - requestOption: A functional option that sets the number of retries for a request.
func withRetries(retries int) requestOption {
	return func(opts *requestOptions) {
		opts.retries = retries
	}
}

// withBackoff sets the backoff interval for a request.
//
// Parameters:
//   - backoff: The backoff interval (in milliseconds) to be used for retries.
//
// Returns:
//   - requestOption: A functional option that sets the backoff interval for a request.
func withBackoff(backoff int) requestOption {
	return func(opts *requestOptions) {
		opts.backoff = backoff
	}
}

// FirecrawlApp represents a client for the Firecrawl API.
type FirecrawlApp struct {
	APIKey  string
	APIURL  string
	Client  *http.Client
	Version string
}

// FirecrawlOption is a functional option type for FirecrawlApp.
type FirecrawlOption func(*FirecrawlApp)

// WithVersion sets the API version for the Firecrawl client.
func WithVersion(version string) FirecrawlOption {
	return func(app *FirecrawlApp) {
		app.Version = version
	}
}

// WithClient sets the HTTP client for the Firecrawl client.
func WithClient(client *http.Client) FirecrawlOption {
	return func(app *FirecrawlApp) {
		app.Client = client
	}
}

// WithTimeout sets the timeout for the HTTP client.
func WithTimeout(timeout time.Duration) FirecrawlOption {
	return func(app *FirecrawlApp) {
		app.Client.Timeout = timeout
	}
}

// NewFirecrawlApp creates a new instance of FirecrawlApp with the provided API key and API URL.
// If the API key or API URL is not provided, it attempts to retrieve them from environment variables.
// If the API key is still not found, it returns an error.
//
// Parameters:
//   - apiKey: The API key for authenticating with the Firecrawl API. If empty, it will be retrieved from the FIRECRAWL_API_KEY environment variable.
//   - apiURL: The base URL for the Firecrawl API. If empty, it will be retrieved from the FIRECRAWL_API_URL environment variable, defaulting to "https://api.firecrawl.dev".
//   - timeout: The timeout for the HTTP client. If not provided, it will default to 60 seconds.
//
// Returns:
//   - *FirecrawlApp: A new instance of FirecrawlApp configured with the provided or retrieved API key and API URL.
//   - error: An error if the API key is not provided or retrieved.
func NewFirecrawlApp(apiKey, apiURL string, opts ...FirecrawlOption) (*FirecrawlApp, error) {
	if apiKey == "" {
		apiKey = os.Getenv("FIRECRAWL_API_KEY")
		if apiKey == "" {
			fmt.Println("no API key provided")
			// return nil, fmt.Errorf("no API key provided")
		}
	}

	if apiURL == "" {
		apiURL = os.Getenv("FIRECRAWL_API_URL")
		if apiURL == "" {
			apiURL = "https://api.firecrawl.dev"
		}
	}

	fca := &FirecrawlApp{
		APIKey: apiKey,
		APIURL: apiURL,
		Client: &http.Client{
			Timeout: 60 * time.Second, // default timeout
		},
	}

<<<<<<< HEAD
	// Apply any custom options
	for _, opt := range opts {
		opt(fca)
=======
	client := &http.Client{
		Timeout:   t,
		Transport: http.DefaultTransport,
>>>>>>> 3a04faeb
	}

	return fca, nil
}

// ScrapeURL scrapes the content of the specified URL using the Firecrawl API.
//
// Parameters:
//   - url: The URL to be scraped.
//   - params: Optional parameters for the scrape request, including extractor options for LLM extraction.
//
// Returns:
//   - *FirecrawlDocument or *FirecrawlDocumentV0: The scraped document data depending on the API version.
//   - error: An error if the scrape request fails.
func (app *FirecrawlApp) ScrapeURL(url string, params *ScrapeParams) (*FirecrawlDocument, error) {
	return app.ScrapeURLWithContext(context.Background(), url, params)
}

// ScrapeURLWithContext scrapes the content of the specified URL using the Firecrawl API. See ScrapeURL for more information.
func (app *FirecrawlApp) ScrapeURLWithContext(ctx context.Context, url string, params *ScrapeParams) (*FirecrawlDocument, error) {
	headers := app.prepareHeaders(nil)
	scrapeBody := map[string]any{"url": url}

	// if params != nil {
	// 	if extractorOptions, ok := params["extractorOptions"].(ExtractorOptions); ok {
	// 		if schema, ok := extractorOptions.ExtractionSchema.(interface{ schema() any }); ok {
	// 			extractorOptions.ExtractionSchema = schema.schema()
	// 		}
	// 		if extractorOptions.Mode == "" {
	// 			extractorOptions.Mode = "llm-extraction"
	// 		}
	// 		scrapeBody["extractorOptions"] = extractorOptions
	// 	}

	// 	for key, value := range params {
	// 		if key != "extractorOptions" {
	// 			scrapeBody[key] = value
	// 		}
	// 	}
	// }

	if params != nil {
		if params.Formats != nil {
			scrapeBody["formats"] = params.Formats
		}
		if params.Headers != nil {
			scrapeBody["headers"] = params.Headers
		}
		if params.IncludeTags != nil {
			scrapeBody["includeTags"] = params.IncludeTags
		}
		if params.ExcludeTags != nil {
			scrapeBody["excludeTags"] = params.ExcludeTags
		}
		if params.OnlyMainContent != nil {
			scrapeBody["onlyMainContent"] = params.OnlyMainContent
		}
		if params.WaitFor != nil {
			scrapeBody["waitFor"] = params.WaitFor
		}
		if params.ParsePDF != nil {
			scrapeBody["parsePDF"] = params.ParsePDF
		}
		if params.Timeout != nil {
			scrapeBody["timeout"] = params.Timeout
		}
		if params.MaxAge != nil {
			scrapeBody["maxAge"] = params.MaxAge
		}
		if params.JsonOptions != nil {
			scrapeBody["jsonOptions"] = params.JsonOptions
		}
	}

	resp, err := app.makeRequest(
		ctx,
		http.MethodPost,
		fmt.Sprintf("%s/v1/scrape", app.APIURL),
		scrapeBody,
		headers,
		"scrape URL",
	)
	if err != nil {
		return nil, err
	}

	var scrapeResponse ScrapeResponse
	err = json.Unmarshal(resp, &scrapeResponse)

	if scrapeResponse.Success {
		return scrapeResponse.Data, nil
	}

	if err != nil {
		return nil, err
	}

	return nil, fmt.Errorf("failed to scrape URL")
}

// CrawlURL starts a crawl job for the specified URL using the Firecrawl API.
//
// Parameters:
//   - url: The URL to crawl.
//   - params: Optional parameters for the crawl request.
//   - idempotencyKey: An optional idempotency key to ensure the request is idempotent (can be nil).
//   - pollInterval: An optional interval (in seconds) at which to poll the job status. Default is 2 seconds.
//
// Returns:
//   - CrawlStatusResponse: The crawl result if the job is completed.
//   - error: An error if the crawl request fails.
func (app *FirecrawlApp) CrawlURL(url string, params *CrawlParams, idempotencyKey *string, pollInterval ...int) (*CrawlStatusResponse, error) {
	return app.CrawlURLWithContext(context.Background(), url, params, idempotencyKey, pollInterval...)
}

// CrawlURLWithContext starts a crawl job for the specified URL using the Firecrawl API. See CrawlURL for more information.
func (app *FirecrawlApp) CrawlURLWithContext(ctx context.Context, url string, params *CrawlParams, idempotencyKey *string, pollInterval ...int) (*CrawlStatusResponse, error) {
	var key string
	if idempotencyKey != nil {
		key = *idempotencyKey
	}

	headers := app.prepareHeaders(&key)
	crawlBody := map[string]any{"url": url}

	if params != nil {
		if params.ScrapeOptions.Formats != nil {
			crawlBody["scrapeOptions"] = params.ScrapeOptions
		}
		if params.Webhook != nil {
			crawlBody["webhook"] = params.Webhook
		}
		if params.Limit != nil {
			crawlBody["limit"] = params.Limit
		}
		if params.IncludePaths != nil {
			crawlBody["includePaths"] = params.IncludePaths
		}
		if params.ExcludePaths != nil {
			crawlBody["excludePaths"] = params.ExcludePaths
		}
		if params.MaxDepth != nil {
			crawlBody["maxDepth"] = params.MaxDepth
		}
		if params.AllowBackwardLinks != nil {
			crawlBody["allowBackwardLinks"] = params.AllowBackwardLinks
		}
		if params.AllowExternalLinks != nil {
			crawlBody["allowExternalLinks"] = params.AllowExternalLinks
		}
		if params.IgnoreSitemap != nil {
			crawlBody["ignoreSitemap"] = params.IgnoreSitemap
		}
	}

	actualPollInterval := 2
	if len(pollInterval) > 0 {
		actualPollInterval = pollInterval[0]
	}

	resp, err := app.makeRequest(
		ctx,
		http.MethodPost,
		fmt.Sprintf("%s/v1/crawl", app.APIURL),
		crawlBody,
		headers,
		"start crawl job",
		withRetries(3),
		withBackoff(500),
	)
	if err != nil {
		return nil, err
	}

	var crawlResponse CrawlResponse
	err = json.Unmarshal(resp, &crawlResponse)
	if err != nil {
		return nil, err
	}

	return app.monitorJobStatus(ctx, crawlResponse.ID, headers, actualPollInterval)
}

// CrawlURL starts a crawl job for the specified URL using the Firecrawl API.
//
// Parameters:
//   - url: The URL to crawl.
//   - params: Optional parameters for the crawl request.
//   - idempotencyKey: An optional idempotency key to ensure the request is idempotent.
//
// Returns:
//   - *CrawlResponse: The crawl response with id.
//   - error: An error if the crawl request fails.
func (app *FirecrawlApp) AsyncCrawlURL(url string, params *CrawlParams, idempotencyKey *string) (*CrawlResponse, error) {
	return app.AsyncCrawlURLWithContext(context.Background(), url, params, idempotencyKey)
}

// AsyncCrawlURLWithContext starts a crawl job for the specified URL using the Firecrawl API. See AsyncCrawlURL for more information.
func (app *FirecrawlApp) AsyncCrawlURLWithContext(ctx context.Context, url string, params *CrawlParams, idempotencyKey *string) (*CrawlResponse, error) {
	var key string
	if idempotencyKey != nil {
		key = *idempotencyKey
	}

	headers := app.prepareHeaders(&key)
	crawlBody := map[string]any{"url": url}

	if params != nil {
		if params.ScrapeOptions.Formats != nil {
			crawlBody["scrapeOptions"] = params.ScrapeOptions
		}
		if params.Webhook != nil {
			crawlBody["webhook"] = params.Webhook
		}
		if params.Limit != nil {
			crawlBody["limit"] = params.Limit
		}
		if params.IncludePaths != nil {
			crawlBody["includePaths"] = params.IncludePaths
		}
		if params.ExcludePaths != nil {
			crawlBody["excludePaths"] = params.ExcludePaths
		}
		if params.MaxDepth != nil {
			crawlBody["maxDepth"] = params.MaxDepth
		}
		if params.AllowBackwardLinks != nil {
			crawlBody["allowBackwardLinks"] = params.AllowBackwardLinks
		}
		if params.AllowExternalLinks != nil {
			crawlBody["allowExternalLinks"] = params.AllowExternalLinks
		}
		if params.IgnoreSitemap != nil {
			crawlBody["ignoreSitemap"] = params.IgnoreSitemap
		}
	}

	resp, err := app.makeRequest(
		ctx,
		http.MethodPost,
		fmt.Sprintf("%s/v1/crawl", app.APIURL),
		crawlBody,
		headers,
		"start crawl job",
		withRetries(3),
		withBackoff(500),
	)

	if err != nil {
		return nil, err
	}

	var crawlResponse CrawlResponse
	err = json.Unmarshal(resp, &crawlResponse)
	if err != nil {
		return nil, err
	}

	if crawlResponse.ID == "" {
		return nil, fmt.Errorf("failed to get job ID")
	}

	return &crawlResponse, nil
}

// CheckCrawlStatus checks the status of a crawl job using the Firecrawl API.
//
// Parameters:
//   - ID: The ID of the crawl job to check.
//
// Returns:
//   - *CrawlStatusResponse: The status of the crawl job.
//   - error: An error if the crawl status check request fails.
func (app *FirecrawlApp) CheckCrawlStatus(ID string) (*CrawlStatusResponse, error) {
	return app.CheckCrawlStatusWithContext(context.Background(), ID)
}

// CheckCrawlStatusWithContext checks the status of a crawl job using the Firecrawl API. See CheckCrawlStatus for more information.
func (app *FirecrawlApp) CheckCrawlStatusWithContext(ctx context.Context, ID string) (*CrawlStatusResponse, error) {
	headers := app.prepareHeaders(nil)
	apiURL := fmt.Sprintf("%s/v1/crawl/%s", app.APIURL, ID)

	resp, err := app.makeRequest(
		ctx,
		http.MethodGet,
		apiURL,
		nil,
		headers,
		"check crawl status",
		withRetries(3),
		withBackoff(500),
	)
	if err != nil {
		return nil, err
	}

	var jobStatusResponse CrawlStatusResponse
	err = json.Unmarshal(resp, &jobStatusResponse)
	if err != nil {
		return nil, err
	}

	return &jobStatusResponse, nil
}

// CancelCrawlJob cancels a crawl job using the Firecrawl API.
//
// Parameters:
//   - ID: The ID of the crawl job to cancel.
//
// Returns:
//   - string: The status of the crawl job after cancellation.
//   - error: An error if the crawl job cancellation request fails.
func (app *FirecrawlApp) CancelCrawlJob(ID string) (string, error) {
	return app.CancelCrawlJobWithContext(context.Background(), ID)
}

// CancelCrawlJobWithContext cancels a crawl job using the Firecrawl API. See CancelCrawlJob for more information.
func (app *FirecrawlApp) CancelCrawlJobWithContext(ctx context.Context, ID string) (string, error) {
	headers := app.prepareHeaders(nil)
	apiURL := fmt.Sprintf("%s/v1/crawl/%s", app.APIURL, ID)
	resp, err := app.makeRequest(
		ctx,
		http.MethodDelete,
		apiURL,
		nil,
		headers,
		"cancel crawl job",
	)
	if err != nil {
		return "", err
	}

	var cancelCrawlJobResponse CancelCrawlJobResponse
	err = json.Unmarshal(resp, &cancelCrawlJobResponse)
	if err != nil {
		return "", err
	}

	return cancelCrawlJobResponse.Status, nil
}

// MapURL initiates a mapping operation for a URL using the Firecrawl API.
//
// Parameters:
//   - url: The URL to map.
//   - params: Optional parameters for the mapping request.
//
// Returns:
//   - *MapResponse: The response from the mapping operation.
//   - error: An error if the mapping request fails.
func (app *FirecrawlApp) MapURL(url string, params *MapParams) (*MapResponse, error) {
	return app.MapURLWithContext(context.Background(), url, params)
}
func (app *FirecrawlApp) MapURLWithContext(ctx context.Context, url string, params *MapParams) (*MapResponse, error) {
	headers := app.prepareHeaders(nil)
	jsonData := map[string]any{"url": url}

	if params != nil {
		if params.IncludeSubdomains != nil {
			jsonData["includeSubdomains"] = params.IncludeSubdomains
		}
		if params.Search != nil {
			jsonData["search"] = params.Search
		}
		if params.IgnoreSitemap != nil {
			jsonData["ignoreSitemap"] = params.IgnoreSitemap
		}
		if params.Limit != nil {
			jsonData["limit"] = params.Limit
		}
	}

	resp, err := app.makeRequest(
		ctx,
		http.MethodPost,
		fmt.Sprintf("%s/v1/map", app.APIURL),
		jsonData,
		headers,
		"map",
	)
	if err != nil {
		return nil, err
	}

	var mapResponse MapResponse
	err = json.Unmarshal(resp, &mapResponse)
	if err != nil {
		return nil, err
	}

	if mapResponse.Success {
		return &mapResponse, nil
	} else {
		return nil, fmt.Errorf("map operation failed: %s", mapResponse.Error)
	}
}

// SearchURL searches for a URL using the Firecrawl API.
//
// Parameters:
//   - query: The search query.
//   - params: Optional parameters for the search request.
//   - error: An error if the search request fails.
func (app *FirecrawlApp) Search(query string, params *SearchParams) (*SearchResponse, error) {
	return app.SearchWithContext(context.Background(), query, params)
}

// SearchURLWithContext searches for a URL using the Firecrawl API. See SearchURL for more information.
func (app *FirecrawlApp) SearchWithContext(ctx context.Context, query string, params *SearchParams) (*SearchResponse, error) {
	headers := app.prepareHeaders(nil)
	jsonData := map[string]any{"query": query}
	if params != nil {
		if params.Limit != 0 {
			if params.Limit < 1 || params.Limit > 10 {
				return nil, fmt.Errorf("limit must be between 1 and 10")
			}
			jsonData["limit"] = params.Limit
		}
		if params.TimeBased != "" {
			jsonData["tbs"] = params.TimeBased
		}
		if params.Lang != "" {
			jsonData["lang"] = params.Lang
		}
		if params.Country != "" {
			jsonData["country"] = params.Country
		}
		if params.Location != "" {
			jsonData["location"] = params.Location
		}
		if params.Timeout != 0 {
			jsonData["timeout"] = params.Timeout
		}
		if params.ScrapeOptions.Formats != nil {
			jsonData["scrapeOptions"] = params.ScrapeOptions
		}
	}

	resp, err := app.makeRequest(
		ctx,
		http.MethodPost,
		fmt.Sprintf("%s/v1/search", app.APIURL),
		jsonData,
		headers,
		"search",
	)
	if err != nil {
		return nil, err
	}

	var searchResponse SearchResponse
	err = json.Unmarshal(resp, &searchResponse)
	if err != nil {
		return nil, err
	}

	if searchResponse.Success {
		return &searchResponse, nil
	} else {
		return nil, fmt.Errorf("search operation failed: %s", searchResponse.Error)
	}

	// return nil, fmt.Errorf("Search is not implemented in API version 1.0.0")
}

// prepareHeaders prepares the headers for an HTTP request.
//
// Parameters:
//   - idempotencyKey: A string representing the idempotency key to be included in the headers.
//     If the idempotency key is an empty string, it will not be included in the headers.
//
// Returns:
//   - map[string]string: A map containing the headers for the HTTP request.
func (app *FirecrawlApp) prepareHeaders(idempotencyKey *string) map[string]string {
	headers := map[string]string{
		"Content-Type":  "application/json",
		"Authorization": fmt.Sprintf("Bearer %s", app.APIKey),
	}
	if idempotencyKey != nil {
		headers["x-idempotency-key"] = *idempotencyKey
	}
	return headers
}

// makeRequest makes a request to the specified URL with the provided method, data, headers, and options.
//
// Parameters:
//   - method: The HTTP method to use for the request (e.g., "GET", "POST", "DELETE").
//   - url: The URL to send the request to.
//   - data: The data to be sent in the request body.
//   - headers: The headers to be included in the request.
//   - action: A string describing the action being performed.
//   - opts: Optional request options.
//
// Returns:
//   - []byte: The response body from the request.
//   - error: An error if the request fails.
func (app *FirecrawlApp) makeRequest(ctx context.Context, method, url string, data map[string]any, headers map[string]string, action string, opts ...requestOption) ([]byte, error) {
	var body []byte
	var err error
	if data != nil {
		body, err = json.Marshal(data)
		if err != nil {
			return nil, err
		}
	}

	req, err := http.NewRequestWithContext(ctx, method, url, bytes.NewBuffer(body))
	if err != nil {
		return nil, err
	}

	for key, value := range headers {
		req.Header.Set(key, value)
	}

	var resp *http.Response
	options := newRequestOptions(opts...)
	for i := 0; i < options.retries; i++ {
		resp, err = app.Client.Do(req)
		if err != nil {
			return nil, err
		}
		defer resp.Body.Close()

		if resp.StatusCode != 502 {
			break
		}

		time.Sleep(time.Duration(math.Pow(2, float64(i))) * time.Duration(options.backoff) * time.Millisecond)
	}

	respBody, err := io.ReadAll(resp.Body)
	if err != nil {
		return nil, err
	}

	statusCode := resp.StatusCode
	if statusCode != 200 {
		return nil, app.handleError(statusCode, respBody, action)
	}

	return respBody, nil
}

// monitorJobStatus monitors the status of a crawl job using the Firecrawl API.
//
// Parameters:
//   - ID: The ID of the crawl job to monitor.
//   - headers: The headers to be included in the request.
//   - pollInterval: The interval (in seconds) at which to poll the job status.
//
// Returns:
//   - *CrawlStatusResponse: The crawl result if the job is completed.
//   - error: An error if the crawl status check request fails.
func (app *FirecrawlApp) monitorJobStatus(ctx context.Context, ID string, headers map[string]string, pollInterval int) (*CrawlStatusResponse, error) {
	attempts := 3

	for {
		resp, err := app.makeRequest(
			ctx,
			http.MethodGet,
			fmt.Sprintf("%s/v1/crawl/%s", app.APIURL, ID),
			nil,
			headers,
			"check crawl status",
			withRetries(3),
			withBackoff(500),
		)
		if err != nil {
			return nil, err
		}

		var statusData CrawlStatusResponse
		err = json.Unmarshal(resp, &statusData)
		if err != nil {
			return nil, err
		}

		status := statusData.Status
		if status == "" {
			return nil, fmt.Errorf("invalid status in response")
		}
		if status == "completed" {
			if statusData.Data != nil {
				allData := statusData.Data
				for statusData.Next != nil {
					resp, err := app.makeRequest(
						ctx,
						http.MethodGet,
						*statusData.Next,
						nil,
						headers,
						"fetch next page of crawl status",
						withRetries(3),
						withBackoff(500),
					)
					if err != nil {
						return nil, err
					}

					err = json.Unmarshal(resp, &statusData)
					if err != nil {
						return nil, err
					}

					if statusData.Data != nil {
						allData = append(allData, statusData.Data...)
					}
				}
				statusData.Data = allData
				return &statusData, nil
			} else {
				attempts++
				if attempts > 3 {
					return nil, fmt.Errorf("crawl job completed but no data was returned")
				}
			}
		} else if status == "active" || status == "paused" || status == "pending" || status == "queued" || status == "waiting" || status == "scraping" {
			pollInterval = max(pollInterval, 2)
			time.Sleep(time.Duration(pollInterval) * time.Second)
		} else {
			return nil, fmt.Errorf("crawl job failed or was stopped. Status: %s", status)
		}
	}
}

// handleError handles errors returned by the Firecrawl API.
//
// Parameters:
//   - resp: The HTTP response object.
//   - body: The response body from the HTTP response.
//   - action: A string describing the action being performed.
//
// Returns:
//   - error: An error describing the failure reason.
func (app *FirecrawlApp) handleError(statusCode int, body []byte, action string) error {
	var errorData map[string]any
	err := json.Unmarshal(body, &errorData)
	if err != nil {
		return fmt.Errorf("failed to parse error response: %v", err)
	}

	errorMessage, _ := errorData["error"].(string)
	if errorMessage == "" {
		errorMessage = "No additional error details provided."
	}

	var message string
	switch statusCode {
	case 402:
		message = fmt.Sprintf("Payment Required: Failed to %s. %s", action, errorMessage)
	case 408:
		message = fmt.Sprintf("Request Timeout: Failed to %s as the request timed out. %s", action, errorMessage)
	case 409:
		message = fmt.Sprintf("Conflict: Failed to %s due to a conflict. %s", action, errorMessage)
	case 500:
		message = fmt.Sprintf("Internal Server Error: Failed to %s. %s", action, errorMessage)
	default:
		message = fmt.Sprintf("Unexpected error during %s: Status code %d. %s", action, statusCode, errorMessage)
	}

	return fmt.Errorf(message)
}<|MERGE_RESOLUTION|>--- conflicted
+++ resolved
@@ -315,18 +315,13 @@
 		APIURL: apiURL,
 		Client: &http.Client{
 			Timeout: 60 * time.Second, // default timeout
+      Transport: http.DefaultTransport,
 		},
 	}
 
-<<<<<<< HEAD
 	// Apply any custom options
 	for _, opt := range opts {
 		opt(fca)
-=======
-	client := &http.Client{
-		Timeout:   t,
-		Transport: http.DefaultTransport,
->>>>>>> 3a04faeb
 	}
 
 	return fca, nil
