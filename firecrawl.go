--- conflicted
+++ resolved
@@ -239,12 +239,9 @@
 	}
 
 	client := &http.Client{
-<<<<<<< HEAD
 		Timeout:   60 * time.Second,
 		Transport: http.DefaultTransport,
-=======
 		Timeout: t,
->>>>>>> bb92b505
 	}
 
 	return &FirecrawlApp{
